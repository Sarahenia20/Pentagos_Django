--- conflicted
+++ resolved
@@ -8,12 +8,8 @@
 import { Tabs, TabsContent, TabsList, TabsTrigger } from "@/components/ui/tabs"
 import { Badge } from "@/components/ui/badge"
 import { Avatar, AvatarFallback, AvatarImage } from "@/components/ui/avatar"
-<<<<<<< HEAD
 import { ArrowRight, TrendingUp, Star, Sparkles, Heart, MessageCircle, Share2, Pencil, Trash2, X, Check } from "lucide-react"
 import { UserNav } from "@/components/user-nav"
-=======
-import { ArrowRight, TrendingUp, Star, Sparkles, Heart, MessageCircle, Share2 } from "lucide-react"
->>>>>>> f6245a50
 import { toast } from 'sonner'
 import apiClient from '@/lib/api'
 import { useEffect } from 'react'
