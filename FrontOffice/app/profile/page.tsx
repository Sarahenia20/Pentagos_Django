--- conflicted
+++ resolved
@@ -12,7 +12,6 @@
 import { Tabs, TabsContent, TabsList, TabsTrigger } from "@/components/ui/tabs"
 import { Select, SelectContent, SelectItem, SelectTrigger, SelectValue } from "@/components/ui/select"
 import { Avatar, AvatarFallback, AvatarImage } from "@/components/ui/avatar"
-<<<<<<< HEAD
 import { Progress } from "@/components/ui/progress"
 import {
   Dialog,
@@ -27,9 +26,6 @@
 import { toast } from 'sonner'
 import { ArrowRight, User, Settings, CreditCard, Palette, Sparkles, Loader2 } from "lucide-react"
 import { UserNav } from "@/components/user-nav"
-=======
-import { ArrowRight, User, Settings, CreditCard, Palette } from "lucide-react"
->>>>>>> f6245a50
 
 export default function ProfilePage() {
   const [isSaving, setIsSaving] = useState(false)
